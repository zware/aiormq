import asyncio
import logging
import platform
import ssl
from base64 import b64decode
from collections.abc import AsyncIterable
from contextlib import suppress
from types import MappingProxyType
from typing import Any
from typing import AsyncIterable as AsyncIterableType
from typing import Dict, Optional, Tuple, Union

import pamqp.frame
from pamqp import commands as spec
from pamqp.base import Frame
from pamqp.constants import REPLY_SUCCESS
from pamqp.exceptions import AMQPFrameError, AMQPInternalError, AMQPSyntaxError
from pamqp.frame import FrameTypes
from pamqp.header import ProtocolHeader
from pamqp.heartbeat import Heartbeat
from yarl import URL

from .abc import (
    AbstractChannel, AbstractConnection, ArgumentsType, ChannelFrame,
    ExceptionType, SSLCerts, TaskType, URLorStr,
)
from .auth import AuthMechanism
from .base import Base, task
from .channel import Channel
from .exceptions import (
    AMQPError, AuthenticationError, ConnectionChannelError, ConnectionClosed,
    ConnectionCommandInvalid, ConnectionFrameError, ConnectionInternalError,
    ConnectionNotAllowed, ConnectionNotImplemented, ConnectionResourceError,
    ConnectionSyntaxError, ConnectionUnexpectedFrame, IncompatibleProtocolError,
    ProbableAuthenticationError,
)
from .tools import Countdown, censor_url
from .version import __version__


log = logging.getLogger(__name__)


CHANNEL_CLOSE_RESPONSES = (spec.Channel.Close, spec.Channel.CloseOk)

DEFAULT_PORTS = {
    "amqp": 5672,
    "amqps": 5671,
}


PRODUCT = "aiormq"
PLATFORM = "{} {} ({} build {})".format(
    platform.python_implementation(),
    platform.python_version(),
    *platform.python_build(),
)


TimeType = Union[float, int]
TimeoutType = Optional[TimeType]
ReceivedFrame = Tuple[int, int, FrameTypes]


EXCEPTION_MAPPING = MappingProxyType({
    501: ConnectionFrameError,
    502: ConnectionSyntaxError,
    503: ConnectionCommandInvalid,
    504: ConnectionChannelError,
    505: ConnectionUnexpectedFrame,
    506: ConnectionResourceError,
    530: ConnectionNotAllowed,
    540: ConnectionNotImplemented,
    541: ConnectionInternalError,
})


def exception_by_code(frame: spec.Connection.Close) -> AMQPError:
    if frame.reply_code is None:
        return ConnectionClosed(frame.reply_code, frame.reply_text)

    exc_class = EXCEPTION_MAPPING.get(frame.reply_code)

    if exc_class is None:
        return ConnectionClosed(frame.reply_code, frame.reply_text)

    return exc_class(frame.reply_text)


def parse_bool(v: str) -> bool:
    return v == "1" or v.lower() in ("true", "yes", "y", "enable", "on")


def parse_int(v: str) -> int:
    try:
        return int(v)
    except ValueError:
        return 0


<<<<<<< HEAD
def parse_heartbeat(v: str) -> int:
    result = parse_int(v)
    return result if 0 <= result < 65535 else 0


def parse_connection_name(conn_name: str):
    if not conn_name or not isinstance(conn_name, str):
=======
def parse_connection_name(connection_name: Optional[str]) -> Dict[str, str]:
    if not connection_name or not isinstance(connection_name, str):
>>>>>>> 2bbe1636
        return {}
    return dict(connection_name=connection_name)


class FrameReceiver(AsyncIterable):
    _loop: asyncio.AbstractEventLoop

    def __init__(
        self, reader: asyncio.StreamReader,
        receive_timeout: TimeType,
    ):
        self.reader: asyncio.StreamReader = reader
        self.timeout: TimeType = receive_timeout
        self.started: bool = False
        self.lock = asyncio.Lock()

    @property
    def loop(self) -> asyncio.AbstractEventLoop:
        if not hasattr(self, "_loop"):
            self._loop = asyncio.get_event_loop()
        return self._loop

    def __aiter__(self) -> "FrameReceiver":
        return self

    async def get_frame(self) -> ReceivedFrame:
        if self.reader.at_eof():
            del self.reader
            raise StopAsyncIteration

        countdown = Countdown(self.timeout)

        async with self.lock:
            try:
                frame_header = await countdown(self.reader.readexactly(1))

                if frame_header == b"\0x00":
                    raise AMQPFrameError(
                        await countdown(self.reader.read()),
                    )

                if self.reader is None:
                    raise ConnectionError

                frame_header += await countdown(self.reader.readexactly(6))

                if not self.started and frame_header.startswith(b"AMQP"):
                    raise AMQPSyntaxError
                else:
                    self.started = True

                frame_type, _, frame_length = pamqp.frame.frame_parts(
                    frame_header,
                )
                if frame_length is None:
                    raise AMQPInternalError("No frame length", None)

                frame_payload = await countdown(
                    self.reader.readexactly(frame_length + 1),
                )
            except asyncio.IncompleteReadError as e:
                raise AMQPFrameError(
                    "Server connection unexpectedly closed",
                ) from e
            except asyncio.TimeoutError as e:
                raise asyncio.TimeoutError(
                    "Server connection was stucked. "
                    "No frames were received in {} seconds.".format(
                        self.timeout,
                    ),
                ) from e
        return pamqp.frame.unmarshal(frame_header + frame_payload)

    async def __anext__(self) -> ReceivedFrame:
        return await self.get_frame()


class Connection(Base, AbstractConnection):
    FRAME_BUFFER_SIZE = 10
    # Interval between sending heartbeats based on the heartbeat(timeout)
    HEARTBEAT_INTERVAL_MULTIPLIER = 0.5
    # Allow three missed heartbeats (based on heartbeat(timeout)
    HEARTBEAT_GRACE_MULTIPLIER = 3
    _HEARTBEAT = ChannelFrame(
        frames=(Heartbeat(),),
        channel_number=0,
    )

    READER_CLOSE_TIMEOUT = 2

    _reader_task: TaskType
    _writer_task: TaskType
    write_queue: asyncio.Queue
    server_properties: ArgumentsType
    connection_tune: spec.Connection.Tune
    channels: Dict[int, Optional[AbstractChannel]]

    @staticmethod
    def _parse_ca_data(data: Optional[str]) -> Optional[bytes]:
        return b64decode(data) if data else None

    def __init__(
        self,
        url: URLorStr,
        *,
        loop: asyncio.AbstractEventLoop = None,
        context: ssl.SSLContext = None
    ):

        super().__init__(loop=loop or asyncio.get_event_loop(), parent=None)

        self.url = URL(url)
        if self.url.is_absolute() and not self.url.port:
            self.url = self.url.with_port(DEFAULT_PORTS[self.url.scheme])

        if self.url.path == "/" or not self.url.path:
            self.vhost = "/"
        else:
            self.vhost = self.url.path[1:]

        self.ssl_context = context
        self.ssl_certs = SSLCerts(
            cafile=self.url.query.get("cafile"),
            capath=self.url.query.get("capath"),
            cadata=self._parse_ca_data(self.url.query.get("cadata")),
            key=self.url.query.get("keyfile"),
            cert=self.url.query.get("certfile"),
            verify=self.url.query.get("no_verify_ssl", "0") == "0",
        )

        self.started = False
        self.channels = {}
        self.write_queue = asyncio.Queue(
            maxsize=self.FRAME_BUFFER_SIZE,
        )

        self.last_channel = 1

        self.timeout = parse_int(self.url.query.get("timeout", "60"))
        self.heartbeat_timeout = parse_heartbeat(
            self.url.query.get("heartbeat", "60"),
        )
        self.last_channel_lock = asyncio.Lock()
        self.connected = asyncio.Event()
        self.connection_name = self.url.query.get("name")

        self.__close_reply_code: int = REPLY_SUCCESS
        self.__close_reply_text: str = "normally closed"
        self.__close_class_id: int = 0
        self.__close_method_id: int = 0

    async def ready(self) -> None:
        await self.connected.wait()

    def set_close_reason(
        self, reply_code: int = REPLY_SUCCESS,
        reply_text: str = "normally closed",
        class_id: int = 0, method_id: int = 0,
    ) -> None:
        self.__close_reply_code = reply_code
        self.__close_reply_text = reply_text
        self.__close_class_id = class_id
        self.__close_method_id = method_id

    @property
    def is_opened(self) -> bool:
        return not self._writer_task.done() is not None and not self.is_closed

    def __str__(self) -> str:
        return str(censor_url(self.url))

    def _get_ssl_context(self) -> ssl.SSLContext:
        context = ssl.create_default_context(
            ssl.Purpose.SERVER_AUTH,
            capath=self.ssl_certs.capath,
            cafile=self.ssl_certs.cafile,
            cadata=self.ssl_certs.cadata,
        )

        if self.ssl_certs.cert:
            context.load_cert_chain(self.ssl_certs.cert, self.ssl_certs.key)

        if not self.ssl_certs.verify:
            context.check_hostname = False
            context.verify_mode = ssl.CERT_NONE

        return context

    def _client_properties(self, **kwargs: Any) -> Dict[str, Any]:
        properties = {
            "platform": PLATFORM,
            "version": __version__,
            "product": PRODUCT,
            "capabilities": {
                "authentication_failure_close": True,
                "basic.nack": True,
                "connection.blocked": False,
                "consumer_cancel_notify": True,
                "publisher_confirms": True,
            },
            "information": "See https://github.com/mosquito/aiormq/",
        }

        properties.update(
            parse_connection_name(self.connection_name),
        )
        properties.update(kwargs)
        return properties

    def _credentials_class(
        self,
        start_frame: spec.Connection.Start,
    ) -> AuthMechanism:
        auth_requested = self.url.query.get("auth", "plain").upper()
        auth_available = start_frame.mechanisms.split()
        if auth_requested in auth_available:
            with suppress(KeyError):
                return AuthMechanism[auth_requested]
        raise AuthenticationError(
            start_frame.mechanisms, [m.name for m in AuthMechanism],
        )

    @staticmethod
    async def _rpc(
        request: Frame, writer: asyncio.StreamWriter,
        frame_receiver: FrameReceiver,
        wait_response: bool = True
    ) -> Optional[FrameTypes]:
        writer.write(pamqp.frame.marshal(request, 0))

        if not wait_response:
            return None

        _, _, frame = await frame_receiver.get_frame()

        if request.synchronous and frame.name not in request.valid_responses:
            raise AMQPInternalError(
                "one of {!r}".format(request.valid_responses), frame,
            )
        elif isinstance(frame, spec.Connection.Close):
            if frame.reply_code == 403:
                raise ProbableAuthenticationError(frame.reply_text)
            raise ConnectionClosed(frame.reply_code, frame.reply_text)
        return frame

    @task
    async def connect(self, client_properties: dict = None) -> bool:
        if hasattr(self, "_writer_task"):
            raise RuntimeError("Connection already connected")

        ssl_context = self.ssl_context

        if ssl_context is None and self.url.scheme == "amqps":
            ssl_context = await self.loop.run_in_executor(
                None, self._get_ssl_context,
            )

        log.debug("Connecting to: %s", self)
        try:
            reader, writer = await asyncio.open_connection(
                self.url.host, self.url.port, ssl=ssl_context,
            )

            frame_receiver = FrameReceiver(
                reader,
                (self.timeout + 1) * self.HEARTBEAT_GRACE_MULTIPLIER,
            )
        except OSError as e:
            raise ConnectionError(*e.args) from e

        frame: Optional[FrameTypes]

        try:
            protocol_header = ProtocolHeader()
            writer.write(protocol_header.marshal())

            _, _, frame = await frame_receiver.get_frame()
        except EOFError as e:
            raise IncompatibleProtocolError(*e.args) from e

        if not isinstance(frame, spec.Connection.Start):
            raise AMQPInternalError("Connection.StartOk", frame)

        credentials = self._credentials_class(frame)

        server_properties: ArgumentsType = frame.server_properties

        try:
            frame = await self._rpc(
                spec.Connection.StartOk(
                    client_properties=self._client_properties(
                        **(client_properties or {}),
                    ),
                    mechanism=credentials.name,
                    response=credentials.value(self).marshal(),
                ),
                writer=writer,
                frame_receiver=frame_receiver,
            )

            if not isinstance(frame, spec.Connection.Tune):
                raise AMQPInternalError("Connection.Tune", frame)

            connection_tune: spec.Connection.Tune = frame
            connection_tune.heartbeat = self.heartbeat_timeout

            await self._rpc(
                spec.Connection.TuneOk(
                    channel_max=connection_tune.channel_max,
                    frame_max=connection_tune.frame_max,
                    heartbeat=connection_tune.heartbeat,
                ),
                writer=writer,
                frame_receiver=frame_receiver,
                wait_response=False,
            )

            frame = await self._rpc(
                spec.Connection.Open(virtual_host=self.vhost),
                writer=writer,
                frame_receiver=frame_receiver,
            )

            if not isinstance(frame, spec.Connection.OpenOk):
                raise AMQPInternalError("Connection.OpenOk", frame)

            # noinspection PyAsyncCall
            self._reader_task = self.create_task(self.__reader(frame_receiver))
            self._reader_task.add_done_callback(self._on_reader_done)

            # noinspection PyAsyncCall
            self._writer_task = self.create_task(self.__writer(writer))
        except Exception as e:
            await self.close(e)
            raise

        self.connection_tune = connection_tune
        self.server_properties = server_properties
        return True

    def _on_reader_done(self, task: asyncio.Task) -> None:
        log.debug("Reader exited for %r", self)

        if not self._writer_task.done():
            self._writer_task.cancel()

        if not task.cancelled() and task.exception() is not None:
            log.debug("Cancelling cause reader exited abnormally")
            self.set_close_reason(
                reply_code=500, reply_text="reader unexpected closed",
            )
            self.create_task(self.close(task.exception()))

    async def __reader(self, frame_receiver: FrameReceiver) -> None:
        self.connected.set()

        async for weight, channel, frame in frame_receiver:
            log.debug(
                "Received frame %r in channel #%d weight=%s on %r",
                frame, channel, weight, self,
            )

            if channel == 0:
                if isinstance(frame, spec.Connection.CloseOk):
                    return

                if isinstance(frame, spec.Connection.Close):
                    log.exception(
                        "Unexpected connection close from remote \"%s\", "
                        "Connection.Close(reply_code=%r, reply_text=%r)",
                        self, frame.reply_code, frame.reply_text,
                    )

                    self.write_queue.put_nowait(
                        ChannelFrame(
                            channel_number=0,
                            frames=[spec.Connection.CloseOk()],
                        ),
                    )
                    raise exception_by_code(frame)
                elif isinstance(frame, Heartbeat):
                    continue
                elif isinstance(frame, spec.Channel.CloseOk):
                    self.channels.pop(channel, None)

                log.error("Unexpected frame %r", frame)
                continue

            ch: Optional[AbstractChannel] = self.channels.get(channel)
            if ch is None:
                log.error(
                    "Got frame for closed channel %d: %r", channel, frame,
                )
                continue

            if isinstance(frame, CHANNEL_CLOSE_RESPONSES):
                self.channels[channel] = None

            await ch.frames.put((weight, frame))

    async def __frame_iterator(self) -> AsyncIterableType[ChannelFrame]:
        while not self.is_closed:
            try:
                yield await asyncio.wait_for(
                    self.write_queue.get(), timeout=self.timeout,
                )
                self.write_queue.task_done()
            except asyncio.TimeoutError:
                yield self._HEARTBEAT

    async def __writer(self, writer: asyncio.StreamWriter) -> None:
        channel_frame: ChannelFrame

        try:
            async for channel_frame in self.__frame_iterator():
                log.debug("Prepare to send %r", channel_frame)

                frame: FrameTypes

                for frame in channel_frame.frames:
                    log.debug(
                        "Sending frame %r in channel #%d on %r",
                        frame, channel_frame.channel_number, self,
                    )

                    try:
                        frame_bytes = pamqp.frame.marshal(
                            frame, channel_frame.channel_number,
                        )
                        writer.write(frame_bytes)
                        del frame_bytes
                    except Exception as e:
                        log.exception(
                            "Failed to write frame to channel %d: %r",
                            channel_frame.channel_number,
                            frame,
                        )
                        raise asyncio.CancelledError from e

                    if isinstance(frame, spec.Connection.CloseOk):
                        return

                    if channel_frame.drain_future is not None:
                        channel_frame.drain_future.set_result(
                            await writer.drain(),
                        )
        except asyncio.CancelledError:
            if not self.__check_writer(writer):
                raise

            frame = spec.Connection.Close(
                reply_code=self.__close_reply_code,
                reply_text=self.__close_reply_text,
                class_id=self.__close_class_id,
                method_id=self.__close_method_id,
            )

            writer.write(pamqp.frame.marshal(frame, 0))
            log.debug("Sending %r to %r", frame, self)

            await writer.drain()
            await self.__close_writer(writer)
            raise
        finally:
            log.debug("Writer exited for %r", self)

    @staticmethod
    async def __close_writer(writer: asyncio.StreamWriter) -> None:
        if writer is None:
            return

        writer.close()

        if hasattr(writer, "wait_closed"):
            await writer.wait_closed()

    @staticmethod
    def __check_writer(writer: asyncio.StreamWriter) -> bool:
        if writer is None:
            return False

        if hasattr(writer, "is_closing"):
            return not writer.is_closing()

        if writer.transport:
            return not writer.transport.is_closing()

        return writer.can_write_eof()

    async def _on_close(
        self,
        ex: Optional[ExceptionType] = ConnectionClosed(0, "normal closed")
    ) -> None:
        log.debug("Closing connection %r cause: %r", self, ex)
        reader_task = self._reader_task
        del self._reader_task

        if not reader_task.done():
            reader_task.cancel()

    @property
    def server_capabilities(self) -> ArgumentsType:
        return self.server_properties["capabilities"]   # type: ignore

    @property
    def basic_nack(self) -> bool:
        return bool(self.server_capabilities.get("basic.nack"))

    @property
    def consumer_cancel_notify(self) -> bool:
        return bool(self.server_capabilities.get("consumer_cancel_notify"))

    @property
    def exchange_exchange_bindings(self) -> bool:
        return bool(self.server_capabilities.get("exchange_exchange_bindings"))

    @property
    def publisher_confirms(self) -> Optional[bool]:
        publisher_confirms = self.server_capabilities.get("publisher_confirms")
        if publisher_confirms is None:
            return None
        return bool(publisher_confirms)

    async def channel(
        self,
        channel_number: int = None,
        publisher_confirms: bool = True,
        frame_buffer_size: int = FRAME_BUFFER_SIZE,
        timeout: TimeoutType = None,
        **kwargs: Any
    ) -> AbstractChannel:

        await self.connected.wait()

        if self.is_closed:
            raise RuntimeError("%r closed" % self)

        if not self.publisher_confirms and publisher_confirms:
            raise ValueError("Server doesn't support publisher_confirms")

        if channel_number is None:
            async with self.last_channel_lock:
                if self.channels:
                    self.last_channel = max(self.channels.keys())

                while self.last_channel in self.channels.keys():
                    self.last_channel += 1

                    if self.last_channel > 65535:
                        log.warning("Resetting channel number for %r", self)
                        self.last_channel = 1
                        # switching context for prevent blocking event-loop
                        await asyncio.sleep(0)

                channel_number = self.last_channel
        elif channel_number in self.channels:
            raise ValueError("Channel %d already used" % channel_number)

        if channel_number < 0 or channel_number > 65535:
            raise ValueError("Channel number too large")

        channel = Channel(
            self,
            channel_number,
            frame_buffer=frame_buffer_size,
            publisher_confirms=publisher_confirms,
            **kwargs,
        )

        self.channels[channel_number] = channel

        try:
            await channel.open(timeout=timeout)
        except Exception:
            self.channels[channel_number] = None
            raise

        return channel

    async def __aenter__(self) -> AbstractConnection:
        await self.connect()
        return self


async def connect(
    url: URL, *args: Any, client_properties: Dict[str, Any] = None,
    **kwargs: Any
) -> AbstractConnection:
    connection = Connection(url, *args, **kwargs)

    await connection.connect(client_properties or {})
    return connection<|MERGE_RESOLUTION|>--- conflicted
+++ resolved
@@ -98,18 +98,13 @@
         return 0
 
 
-<<<<<<< HEAD
 def parse_heartbeat(v: str) -> int:
     result = parse_int(v)
     return result if 0 <= result < 65535 else 0
 
 
-def parse_connection_name(conn_name: str):
-    if not conn_name or not isinstance(conn_name, str):
-=======
 def parse_connection_name(connection_name: Optional[str]) -> Dict[str, str]:
     if not connection_name or not isinstance(connection_name, str):
->>>>>>> 2bbe1636
         return {}
     return dict(connection_name=connection_name)
 
